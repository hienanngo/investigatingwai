# app.py
import streamlit as st
import pandas as pd
import numpy as np
import plotly.express as px
import seaborn as sns
import statsmodels.api as sm
import matplotlib.pyplot as plt
from statsmodels.stats.outliers_influence import variance_inflation_factor
import plotly.figure_factory as ff
from scipy.stats import chi2_contingency


from config import *
from data_loader import load_data_from_gsheet, merge_and_clean
from features import compute_disparities, add_disparity_index
from ui_components import filter_sidebar
from sklearn.decomposition import PCA
from sklearn.preprocessing import StandardScaler
from sklearn.cluster import KMeans
import umap.umap_ as umap
import plotly.figure_factory as ff
import scipy.stats as ss

# --- Constants ---
CATEGORICAL_FEATURES = [
    "Public/Private",
    "Degree of urbanization (Urban-centric locale)",
    "Institutional category"
]

# --- App Config ---
st.set_page_config(page_title="Diversity Disparity Dashboard", layout="wide")
st.title("📊 Faculty vs. Student Racial Disparity in U.S. Colleges")

# --- Cached Data Loaders ---
@st.cache_data(show_spinner="📥 Loading data from Google Sheets...", persist=True)
def get_merged_data():
    staff_df = load_data_from_gsheet(STAFF_SHEET_ID)
    student_df = load_data_from_gsheet(STUDENT_SHEET_ID)
    merged = merge_and_clean(student_df, staff_df)
    return merged

@st.cache_data(show_spinner="🔍 Computing disparities...", persist=True)
def get_disparity_data(merged):
    merged = compute_disparities(merged, FACULTY_RACE_COLS, STUDENT_RACE_COLS)
    disparity_columns = [f"{race}_disparity" for race in FACULTY_RACE_COLS]
    merged["Disparity Index"] = merged[disparity_columns].abs().mean(axis=1)
    merged = add_disparity_index(merged, FACULTY_RACE_COLS)
    merged["endowment_per_fte"] = merged[
        "Endowment assets (year end) per FTE enrollment (FASB)"
    ].fillna(
        merged["Endowment assets (year end) per FTE enrollment (GASB)"]
    )
    return merged

# --- Load and Process Data ---
merged = get_merged_data()
merged = get_disparity_data(merged)

# --- Sidebar Filters ---
selected_state, selected_control, selected_degree, selected_urban = filter_sidebar(merged)

@st.cache_data(show_spinner="🔍 Filtering dataset...", persist=True)
def get_filtered_df(merged, selected_state, selected_control, selected_degree, selected_urban):
    df = merged.copy()
    if selected_state != "All":
        df = df[df["State abbreviation"] == selected_state]
    if selected_control != "All":
        df = df[df["Public/Private"] == selected_control]
    if selected_degree != "All":
        df = df[df["Institutional category"] == selected_degree]
    if selected_urban != "All":
        df = df[df["Degree of urbanization (Urban-centric locale)"] == selected_urban]
    return df

filtered_df = get_filtered_df(merged, selected_state, selected_control, selected_degree, selected_urban)

# --- Tabs ---
tabs = st.tabs(["📋 Overview", "🧠 PCA & UMAP", "🎯 Disparity Clusters", "📈 Regression", "📊 Correlation Matrix"])

# === 📋 Overview ===
with tabs[0]:
    st.subheader("📋 Filtered Institutions with Racial Disparities")

    overview_columns = ["institution name_x"] + [f"{race}_disparity" for race in FACULTY_RACE_COLS] + [
        "State abbreviation", "Public/Private", "Total  enrollment", "Disparity Index"
    ]

    display_df = filtered_df[overview_columns].rename(columns={
        "institution name_x": "Institution",
        "State abbreviation": "State",
        **{f"{race}_disparity": f"{race} disparity" for race in FACULTY_RACE_COLS}
    })

    st.dataframe(display_df.reset_index(drop=True), use_container_width=True)

    st.markdown("""
    #### ℹ️ How to Interpret Disparity
    - **Disparity = % of faculty − % of students** from the same racial group.
    - A **positive disparity** means the group is **overrepresented among faculty** compared to students.
    - A **negative disparity** means the group is **underrepresented among faculty**.
    - A value close to **zero** suggests relatively proportional representation.

    #### 📌 Note on PCA/UMAP
    Racial disparity variables are **excluded** from the dimensionality reduction (PCA/UMAP) so that clusters represent institutional characteristics — not outcomes.
    This helps ensure that disparities are analyzed as **results**, not drivers of clustering.
    """)


# === 🧠 PCA & UMAP ===
with tabs[1]:
    st.subheader("🧠 PCA + UMAP + Clustering (Excludes Racial Disparities)")


    institutional_features = [
        "Total  enrollment",
        "Tuition and fees, 2023-24",
        "Percent admitted - total",
        "Admissions yield - total",
        "Student-to-faculty ratio",
        "Average salary equated to 9 months of full-time instructional staff - all ranks",
        "Percent of full-time first-time undergraduates awarded any financial aid",
        "Percent of full-time first-time undergraduates awarded federal, state, local or institutional grant aid",
        "Average amount of federal, state, local or institutional grant aid awarded",
        "endowment_per_fte"
    ]

    grad_features = ["Graduation rate, total cohort", "Graduation rate - Bachelor degree within 6 years, total"]

    selected_features = institutional_features + grad_features


    # Explicitly drop racial disparity columns
    drop_disparity_cols = [f"{race}_disparity" for race in FACULTY_RACE_COLS]
    all_features = selected_features + CATEGORICAL_FEATURES + ["institution name_x"]
    pca_data = filtered_df[all_features].drop(columns=[col for col in drop_disparity_cols if col in filtered_df.columns], errors="ignore").copy()

    column_thresh = 0.7 * len(pca_data)
    pca_data = pca_data.dropna(axis=1, thresh=column_thresh)
    pca_data = pca_data.replace([np.inf, -np.inf], np.nan)
    pca_data = pca_data.dropna()

    st.caption(f"📊 Institutions included in PCA/UMAP: {pca_data.shape[0]}")

    X_features = pd.get_dummies(pca_data.drop(columns=["institution name_x"]), drop_first=True)
    X_features = X_features.select_dtypes(include=[np.number])  # Only keep numeric
    X_features = X_features.replace([np.inf, -np.inf], np.nan).dropna()  # Drop inf/nan
    scaler = StandardScaler()
    X_scaled = scaler.fit_transform(X_features)

    n_clusters = st.slider("Number of clusters", min_value=2, max_value=10, value=4)
    pca_model = PCA(n_components=2)
    pca_result = pca_model.fit_transform(X_scaled)
    umap_result = umap.UMAP(random_state=42).fit_transform(X_scaled)
    cluster_labels = KMeans(n_clusters=n_clusters, random_state=42).fit_predict(X_scaled)

    pca_data = pca_data.reset_index(drop=True)
    pca_data["PCA_1"] = pca_result[:, 0]
    pca_data["PCA_2"] = pca_result[:, 1]
    pca_data["UMAP_1"] = umap_result[:, 0]
    pca_data["UMAP_2"] = umap_result[:, 1]
    pca_data["Cluster"] = cluster_labels

    st.markdown("""
    #### 🔎 PCA Explained
    - PCA projects data onto axes that explain the most variance.
    - UMAP preserves more local structure and neighborhood proximity.
    - Clustering (KMeans) groups institutions with similar profiles.
    """)

    st.write("##### 🔢 Variance Explained")
    explained_df = pd.DataFrame({
        "Component": ["PC1", "PC2"],
        "Variance Explained": pca_model.explained_variance_ratio_
    })
    st.dataframe(explained_df)

    st.write("##### 🔍 Top Features Contributing to PC1/PC2")
    components_df = pd.DataFrame(pca_model.components_, columns=X_features.columns, index=["PC1", "PC2"])
    st.write("**PC1 Top Features:**")
    st.dataframe(components_df.loc["PC1"].sort_values(ascending=False).head(10))
    st.write("**PC2 Top Features:**")
    st.dataframe(components_df.loc["PC2"].sort_values(ascending=False).head(10))

    st.write("### 📌 PCA Scatter Plot")
    fig1 = px.scatter(
        pca_data,
        x="PCA_1", y="PCA_2",
        color="Cluster",
        hover_data=["institution name_x"],
        title="PCA Projection Colored by Cluster"
    )
    st.plotly_chart(fig1, use_container_width=True)

    st.write("### 📌 UMAP Scatter Plot")
    fig2 = px.scatter(
        pca_data,
        x="UMAP_1", y="UMAP_2",
        color="Cluster",
        hover_data=["institution name_x"],
        title="UMAP Projection Colored by Cluster"
    )
    st.plotly_chart(fig2, use_container_width=True)

# === 🎯 Disparity Clusters ===
with tabs[2]:
    st.subheader("🎯 Explore Racial Disparity by Cluster")

    disparity_races = {
        "Asian": "Asian_disparity",
        "Black": "Black_disparity",
        "Hispanic": "Hispanic_disparity",
        "White": "White_disparity",
        "Two or more": "Two or more_disparity",
        "Native American": "Native American_disparity",
        "Pacific Islander": "Pacific Islander_disparity"
    }

    all_disparities = filtered_df[[f"{r}_disparity" for r in FACULTY_RACE_COLS]].stack()
    vmin = np.percentile(all_disparities, 1)
    vmax = np.percentile(all_disparities, 99)
    abs_max = max(abs(vmin), abs(vmax))
    if abs_max == 0 or np.isnan(abs_max):
        abs_max = 1

    selected_race_label = st.radio("Choose a race to visualize:", list(disparity_races.keys()), horizontal=True)
    race_column = disparity_races[selected_race_label]

    st.subheader(f"{selected_race_label} Disparity by Cluster")
    plot_df = filtered_df[["institution name_x", race_column]].copy()
    plot_df = plot_df.dropna()
    plot_df = plot_df.merge(pca_data[["institution name_x", "PCA_1", "PCA_2", "UMAP_1", "UMAP_2", "Cluster"]], on="institution name_x", how="inner")

    fig_pca = px.scatter(
        plot_df,
        x="PCA_1", y="PCA_2",
        color=race_column,
        color_continuous_scale=["red", "lightgrey", "blue"],
        range_color=[-abs_max, abs_max],
        hover_data=["institution name_x", "Cluster"],
        title=f"PCA View – {selected_race_label} Disparity"
    )
    st.plotly_chart(fig_pca, use_container_width=True)

    fig_umap = px.scatter(
        plot_df,
        x="UMAP_1", y="UMAP_2",
        color=race_column,
        color_continuous_scale=["red", "lightgrey", "blue"],
        range_color=[-abs_max, abs_max],
        hover_data=["institution name_x", "Cluster"],
        title=f"UMAP View – {selected_race_label} Disparity"
    )
    st.plotly_chart(fig_umap, use_container_width=True)

# === 📈 Regression ===
with tabs[3]:
    st.subheader("📈 Linear Regression & Correlation Analysis")

    selected_race = st.selectbox("Choose a race for disparity outcome:", list(FACULTY_RACE_COLS.keys()))
    disparity_var = f"{selected_race}_disparity"

    reg_features = [
        "Total  enrollment",
        "Tuition and fees, 2023-24",
        "Percent admitted - total",
        "Admissions yield - total",
        "Student-to-faculty ratio",
        "Average salary equated to 9 months of full-time instructional staff - all ranks",
        "Percent of full-time first-time undergraduates awarded any financial aid",
        "endowment_per_fte"
    ]

    reg_df = filtered_df[[disparity_var] + reg_features + ["Public/Private"]].dropna()
    reg_df = pd.get_dummies(reg_df, columns=["Public/Private"], drop_first=True)

    public_private_dummies = [col for col in reg_df.columns if col.startswith("Public/Private_")]
    reg_features += public_private_dummies

    st.write("### 🔍 Correlation with Disparity")
    corr_matrix = reg_df.corr()[[disparity_var]].drop(index=disparity_var)
    st.dataframe(corr_matrix.style.format("{:.2f}"))

    fig, ax = plt.subplots()
    sns.heatmap(corr_matrix, annot=True, cmap="magma", center=0)
    st.pyplot(fig)

# === 🧮 Variance Inflation Factor (VIF) ===
    st.write("### 🧮 Variance Inflation Factor (VIF)")

    # Ensure all features used in VIF calculation are numeric and valid
    X_vif = sm.add_constant(reg_df[reg_features])
    X_vif = X_vif.select_dtypes(include=[np.number])  # Drop non-numeric columns
    X_vif = X_vif.replace([np.inf, -np.inf], np.nan).dropna()  # Remove inf/nan rows

    # Compute VIFs
    vif_df = pd.DataFrame()
    vif_df["Feature"] = X_vif.columns
    vif_df["VIF"] = [variance_inflation_factor(X_vif.values, i) for i in range(X_vif.shape[1])]

    st.dataframe(vif_df)

    st.write("### 🧮 Linear Regression Results")
# --- Calculate Disparities ---
    merged["faculty_total"] = merged["Grand total"]
    for race in FACULTY_RACE_COLS:
        merged[f"{race}_faculty_pct"] = (merged[FACULTY_RACE_COLS[race]] / merged["faculty_total"]) * 100
        merged[f"{race}_student_pct"] = merged[STUDENT_RACE_COLS[race]]
        merged[f"{race}_disparity"] = merged[f"{race}_faculty_pct"] - merged[f"{race}_student_pct"]

    # --- Regression Model ---

    # Using selected race for disparity and graduation rate

    disparity_column = f"{selected_race}_disparity"

    # Gracefully handle graduation rate column naming inconsistencies
    grad_rate_column_options = {
        "Asian": ["Graduation rate, Asian", "Graduation rate, Asian/Native Hawaiian/Other Pacific Islander"],
        "Black": ["Graduation rate, Black, non-Hispanic", "Graduation rate, Black"],
        "Hispanic": ["Graduation rate, Hispanic", "Graduation rate, Hispanic or Latino"],
        "White": ["Graduation rate, White, non-Hispanic", "Graduation rate, White"],
        "Two or more": ["Graduation rate, two or more races"],
        "Native American": ["Graduation rate, American Indian or Alaska Native"],
        "Pacific Islander": ["Graduation rate, Native Hawaiian or Other Pacific Islander"]
    }

    grad_rate_column = None
    for col in grad_rate_column_options.get(selected_race, []):
        if col in merged.columns:
            grad_rate_column = col
            break

    if grad_rate_column is None:
        st.error(f"❌ Graduation rate column not found for: '{selected_race}'")
        st.stop()

    # Independent variable
    X = merged[[disparity_column]].dropna()
    y = merged[grad_rate_column].dropna()

    # Align indices
    X, y = X.align(y, join='inner', axis=0)

    # Add intercept
    X = sm.add_constant(X)

    # Fit model
    model = sm.OLS(y, X).fit()

    # Display regression results
    st.subheader(f"📈 Regression Model: Disparity vs. Graduation Rate ({selected_race})")
    st.write(model.summary())

    # Plot
    plt.figure(figsize=(10, 6))
    plt.scatter(X[disparity_column], y, label="Data", color="blue", alpha=0.5)
    plt.plot(X[disparity_column], model.predict(X), label="Fitted Line", color="red", linewidth=2)
    plt.title(f"Disparity vs. Graduation Rate ({selected_race}) - Regression Line")
    plt.xlabel(f"Faculty-Student Disparity ({selected_race})")
    plt.ylabel(f"Graduation Rate ({selected_race})")
    plt.legend()
    st.pyplot(plt)


# --- 📊 Interactive Correlation Matrix ---
with tabs[4]:
    st.write("📋 Columns in merged data:")
    st.write(merged.columns.tolist())

    st.subheader("📈 Interactive Correlation Matrix of Disparities vs. Graduation Rates")

    categorical_features = [
        "Public/Private",
        "Degree of urbanization (Urban-centric locale)",
        "Institutional category"
    ]

    numerical_features = [
        "Total  enrollment",
        "Tuition and fees, 2023-24",
        "Percent admitted - total",
        "Graduation rate, total cohort"
    ]

    numerical_features += [col for col in GRAD_RATE_COLS if col in merged.columns]

    if "Graduation rate, Black" in merged.columns and "Graduation rate, Black, non-Hispanic" not in merged.columns:
        numerical_features.append("Graduation rate, Black")
    if "Graduation rate, White" in merged.columns and "Graduation rate, White, non-Hispanic" not in merged.columns:
        numerical_features.append("Graduation rate, White")

    numerical_features += [f"{r}_disparity" for r in FACULTY_RACE_COLS if f"{r}_disparity" in merged.columns]

    all_features = numerical_features + categorical_features
    available_features = [col for col in all_features if col in merged.columns]

    row_thresh = int(0.7 * len(available_features))
    corr_df = merged[available_features].dropna(thresh=row_thresh)

    if corr_df.empty:
        st.error("⚠️ Not enough data after threshold filtering. Please adjust missing data settings.")
        st.stop()

    corr_df_encoded = pd.get_dummies(
        corr_df,
        columns=[col for col in categorical_features if col in corr_df.columns],
        drop_first=True
    )
    cluster_df_encoded = cluster_df_encoded.replace([np.inf, -np.inf], np.nan).dropna()

    # ✅ Define consistent race labels and fallback options
    grad_rate_fallbacks = {
        "Asian": ["Graduation rate, Asian", "Graduation rate, Asian/Native Hawaiian/Other Pacific Islander"],
        "White": ["Graduation rate, White, non-Hispanic", "Graduation rate, White"],
        "Black": ["Graduation rate, Black, non-Hispanic", "Graduation rate, Black"],
        "Hispanic": ["Graduation rate, Hispanic", "Graduation rate, Hispanic or Latino"],
        "Two or more": ["Graduation rate, two or more races"],
        "Native American": ["Graduation rate, American Indian or Alaska Native"],
        "Pacific Islander": ["Graduation rate, Native Hawaiian or Other Pacific Islander"]
    }

    disparity_columns = []
    grad_rate_columns = []

<<<<<<< HEAD
    # Handle alternative naming of graduation rate columns
    grad_rate_column_options = {
        "Asian": [
            "Graduation rate, Asian",
            "Graduation rate, Asian/Native Hawaiian/Other Pacific Islander"
        ],
        "Black": [
            "Graduation rate, Black",
            "Graduation rate, Black, non-Hispanic"
        ],
        "Hispanic": [
            "Graduation rate, Hispanic",
            "Graduation rate, Hispanic or Latino"
        ],
        "White": [
            "Graduation rate, White",
            "Graduation rate, White, non-Hispanic"
        ],
        "Two or more": [
            "Graduation rate, two or more races",
            "Graduation rate, Two or more"
        ],
        "Native American": [
            "Graduation rate, American Indian or Alaska Native"
        ],
        "Pacific Islander": [
            "Graduation rate, Native Hawaiian or Other Pacific Islander"
        ]
    }

    for grad_label, disparity_key in race_order:
        grad_col = None
        for col_option in grad_rate_column_options.get(disparity_key, []):
            if col_option in cluster_df_encoded.columns:
                grad_col = col_option
                break

        disparity_col = f"{disparity_key}_disparity"

        if grad_col:
            grad_rate_columns.append(grad_col)
        else:
            st.warning(f"Graduation rate data is missing for the {grad_label} group.")

=======
    for race_key, fallback_list in grad_rate_fallbacks.items():
        disparity_col = f"{race_key}_disparity"
>>>>>>> 7abc8af3
        if disparity_col in cluster_df_encoded.columns:
            disparity_columns.append(disparity_col)
        else:
            print(f"⚠️ Missing disparity column: {disparity_col}")

<<<<<<< HEAD
    if len(grad_rate_columns) == 0 or len(disparity_columns) == 0:
        st.error("❌ Missing graduation or disparity columns needed for correlation matrix.")
        st.stop()
=======
        for grad_col in fallback_list:
            if grad_col in cluster_df_encoded.columns:
                grad_rate_columns.append(grad_col)
                break
        else:
            print(f"⚠️ Missing graduation column for {race_key}: tried {fallback_list}")
>>>>>>> 7abc8af3

    st.write("✅ Found disparity columns:", disparity_columns)
    st.write("✅ Found graduation columns:", grad_rate_columns)

    # ✅ Select relevant numeric data
    grad_rate_disparity_columns = disparity_columns + grad_rate_columns
    numeric_cols = corr_df_encoded[grad_rate_disparity_columns].select_dtypes(include=[np.number])

    # ✅ Correlation matrix
    corr_matrix = numeric_cols.corr()
    corr_matrix_selected = corr_matrix.loc[grad_rate_columns, disparity_columns]
    rounded_values = np.round(corr_matrix_selected.values, 2)

    x_labels = list(corr_matrix_selected.columns)
    y_labels = list(corr_matrix_selected.index)

    # ✅ Plot with dynamic text contrast
    try:
        fig_corr = ff.create_annotated_heatmap(
        z=rounded_values,
        x=x_labels,
        y=y_labels,
        colorscale='YlGnBu',
        showscale=True,
        colorbar_title="Correlation Coefficient",
        annotation_text=[[f"{val:.2f}" for val in row] for row in rounded_values]
        )

        # 🔁 Dynamically adjust font color for contrast based on value
        for i, ann in enumerate(fig_corr.layout.annotations):
            # Convert flat index to 2D indices
            row = i // len(x_labels)
            col = i % len(x_labels)
            val = rounded_values[row][col]

            # Adjust contrast: light background → dark text, and vice versa
            ann.font.color = 'black' if abs(val) < 0.25 else 'white'

        # Layout settings
        fig_corr.update_layout(
            title="Interactive Correlation Matrix of Disparities vs. Graduation Rates",
            xaxis_title="Faculty-Student Disparity",
            yaxis_title="Graduation Rate",
            width=800,
            height=600,
            template="plotly_dark"
        )

        st.plotly_chart(fig_corr, use_container_width=True, key="heatmap_disparity_grad_2")

    except Exception as e:
        st.error(f"❌ Error rendering correlation heatmap: {e}")


    st.text("The interactive correlation matrix above shows the relationships between racial disparities in faculty-student composition and graduation rates for each racial group. You can hover over each cell to see the correlation coefficient. Positive correlations indicate that greater disparities in faculty diversity are associated with higher graduation rates, while negative correlations suggest the opposite. This matrix helps understand how faculty-student diversity disparities may influence academic success rates across different racial and ethnic groups.")

    def cramers_v(cat1, cat2):
        confusion_matrix = pd.crosstab(cat1, cat2)
        chi2, p, dof, expected = ss.chi2_contingency(confusion_matrix)
        n = confusion_matrix.sum().sum()
        return np.sqrt(chi2 / (n * (min(confusion_matrix.shape) - 1)))

    def cramers_v_matrix(df, categorical_columns):
        cramers_v_matrix = pd.DataFrame(index=categorical_columns, columns=categorical_columns)
        for col1 in categorical_columns:
            for col2 in categorical_columns:
                if col1 != col2:
                    cramers_v_matrix.loc[col1, col2] = cramers_v(df[col1], df[col2])
                else:
                    cramers_v_matrix.loc[col1, col2] = 1.0
        return cramers_v_matrix

    numeric_df = corr_df_encoded[[col for col in numerical_features if col in corr_df_encoded.columns]].copy()
    pearson_corr_matrix = numeric_df.corr()

    cramers_v_corr_matrix = cramers_v_matrix(corr_df_encoded, [col for col in categorical_features if col in corr_df_encoded.columns])

    st.write("### 📊 Pearson Correlation Matrix (Numeric Features)")
    st.dataframe(pearson_corr_matrix.style.format("{:.2f}"))

    z_vals = pearson_corr_matrix.values.round(2)
    font_colors = [['black' if abs(val) < 0.5 else 'white' for val in row] for row in z_vals]

    fig_pearson = ff.create_annotated_heatmap(
        z=pearson_corr_matrix.values.round(2),
        x=list(pearson_corr_matrix.columns),
        y=list(pearson_corr_matrix.index),
        colorscale='PiYG',
        showscale=True,
        colorbar_title="Pearson Correlation",
    )
    for i, ann in enumerate(fig_pearson.layout.annotations):
        val = float(ann.text)
        if abs(val) < 0.5:
            ann.font.color = 'black'
        else:
            ann.font.color = 'white'
    fig_pearson.update_layout(
        title="Pearson Correlation Matrix (Numeric Features)",
        xaxis_title="Numeric Features",
        yaxis_title="Numeric Features",
        width=800,
        height=900,
        template="plotly_dark"
    )
    st.plotly_chart(fig_pearson, use_container_width=True, key="fig_corr_pearson")

    st.write("### 📊 Cramér's V Correlation Matrix (Categorical Features)")
    st.dataframe(cramers_v_corr_matrix.style.format("{:.2f}"))

    fig_cramers_v = ff.create_annotated_heatmap(
        z=cramers_v_corr_matrix.values.astype(float).round(2),
        x=list(cramers_v_corr_matrix.columns),
        y=list(cramers_v_corr_matrix.index),
        colorscale='YlGnBu',
        showscale=True,
        colorbar_title="Cramér's V"
    )
    fig_cramers_v.update_layout(
        title="Cramér's V Correlation Matrix (Categorical Features)",
        xaxis_title="Categorical Features",
        yaxis_title="Categorical Features",
        width=800,
        height=600,
        template="plotly_dark"
    )
    st.plotly_chart(fig_cramers_v, use_container_width=True)

    st.text("""
    The Pearson correlation matrix shows the relationships between numeric variables (e.g., faculty-student disparity, graduation rate, etc.).
    The Cramér's V matrix shows the strength of association between categorical features (e.g., institution type, urbanization degree).
    You can hover over the cells to see the exact values for each correlation.
    """)<|MERGE_RESOLUTION|>--- conflicted
+++ resolved
@@ -424,7 +424,6 @@
     disparity_columns = []
     grad_rate_columns = []
 
-<<<<<<< HEAD
     # Handle alternative naming of graduation rate columns
     grad_rate_column_options = {
         "Asian": [
@@ -467,29 +466,13 @@
         if grad_col:
             grad_rate_columns.append(grad_col)
         else:
-            st.warning(f"Graduation rate data is missing for the {grad_label} group.")
-
-=======
-    for race_key, fallback_list in grad_rate_fallbacks.items():
-        disparity_col = f"{race_key}_disparity"
->>>>>>> 7abc8af3
+            print(f"⚠️ Missing graduation column: {grad_label}")
+
         if disparity_col in cluster_df_encoded.columns:
             disparity_columns.append(disparity_col)
         else:
             print(f"⚠️ Missing disparity column: {disparity_col}")
 
-<<<<<<< HEAD
-    if len(grad_rate_columns) == 0 or len(disparity_columns) == 0:
-        st.error("❌ Missing graduation or disparity columns needed for correlation matrix.")
-        st.stop()
-=======
-        for grad_col in fallback_list:
-            if grad_col in cluster_df_encoded.columns:
-                grad_rate_columns.append(grad_col)
-                break
-        else:
-            print(f"⚠️ Missing graduation column for {race_key}: tried {fallback_list}")
->>>>>>> 7abc8af3
 
     st.write("✅ Found disparity columns:", disparity_columns)
     st.write("✅ Found graduation columns:", grad_rate_columns)
