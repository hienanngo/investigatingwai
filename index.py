<<<<<<< HEAD
=======
import pandas as pd
>>>>>>> 5f853f98
import streamlit as st
import seaborn as sns
import matplotlib.pyplot as plt
from sklearn.decomposition import PCA
from sklearn.preprocessing import StandardScaler
import umap.umap_ as umap
from sklearn.cluster import KMeans
import plotly.express as px

<<<<<<< HEAD
# --- Page Setup ---
st.set_page_config(page_title="Faculty Diversity Dashboard", layout="wide")
st.title("🎓 Faculty vs. Student Diversity in U.S. Colleges")

import pandas as pd
import numpy as np
import logging
=======
# --- App Config ---
st.set_page_config(page_title="Diversity Disparity Dashboard", layout="wide")
st.title("📊 Faculty vs. Student Racial Disparity in U.S. Colleges")
>>>>>>> 5f853f98

# --- Google Sheets Loader ---
def load_data_from_gsheet(sheet_id):
    url = f"https://docs.google.com/spreadsheets/d/{sheet_id}/gviz/tq?tqx=out:csv"
    return pd.read_csv(url)

# --- Sheet IDs ---
STAFF_SHEET_ID = "11TNLxFQSxA7W2bFZIRUSm2t-fDEU6Pz0vA-XEJ6PHbo"
STUDENT_SHEET_ID = "1DI2E5Z9APCrPUd4BXPTgQL-cTP1P6eJb5ASYV7Y4raQ"

# --- Load Data ---
with st.spinner("📥 Loading data..."):
    staff_df = load_data_from_gsheet(STAFF_SHEET_ID)
    student_df = load_data_from_gsheet(STUDENT_SHEET_ID)

# --- Filter to Instructional Staff ---
<<<<<<< HEAD
faculty_filtered = staff_df[
    staff_df["Occupation and full- and part-time status"] == "Instructional staff"
].copy()
faculty_filtered["total_faculty"] = faculty_filtered["Grand total"]

# --- Race Columns ---
faculty_race_cols = {
    "Asian": "Asian total",
    "Black": "Black or African American total",
    "Hispanic": "Hispanic or Latino total",
    "White": "White total",
    "Two or more": "Two or more races total",
    "Native American": "American Indian or Alaska Native total",
    "Pacific Islander": "Native Hawaiian or Other Pacific Islander total"
}

student_race_cols = {
    "Asian": "Percent of total enrollment that are Asian",
    "Black": "Percent of total enrollment that are Black or African American",
    "Hispanic": "Percent of total enrollment that are Hispanic/Latino",
    "White": "Percent of total enrollment that are White",
    "Two or more": "Percent of total enrollment that are two or more races",
    "Native American": "Percent of total enrollment that are American Indian or Alaska Native",
    "Pacific Islander": "Percent of total enrollment that are Native Hawaiian or Other Pacific Islander"
}

# --- Normalize faculty race counts to percentages ---
for race, col in faculty_race_cols.items():
    faculty_filtered[f"{race}_faculty_pct"] = (faculty_filtered[col] / faculty_filtered["total_faculty"]) * 100

# --- Keep only necessary columns for merge ---
faculty_subset = faculty_filtered[["unitid", "year"] + [f"{race}_faculty_pct" for race in faculty_race_cols]]

# --- Prepare student data ---
student_subset = student_df[["unitid", "institution name", "year", 
                             "Postsecondary and Title IV institution indicator", 
                             "Institutional category"] + list(student_race_cols.values())].copy()
student_subset.rename(columns={v: f"{k}_student_pct" for k, v in student_race_cols.items()}, inplace=True)
=======
staff_df = staff_df[
    staff_df["Occupation and full- and part-time status"] == "Instructional staff"
].copy()

# --- Merge on unitid and year ---
merged = pd.merge(student_df, staff_df, on=["unitid", "year"], how="inner")
>>>>>>> 5f853f98

# --- Filter to Title IV + target institutional categories ---
valid_title_iv = "Title IV postsecondary institution"
valid_categories = [
    "Degree-granting, primarily baccalaureate or above",
    "Degree-granting, associate's and certificates",
    "Degree-granting, not primarily baccalaureate or above",
    "Degree-granting, graduate with no undergraduate degrees"
]
<<<<<<< HEAD
merged = merged[
    (merged["Postsecondary and Title IV institution indicator"] == "Title IV postsecondary institution") &
    (merged["Institutional category"].isin(valid_categories))
]
=======
>>>>>>> 5f853f98

filtered = merged[
    (merged["Postsecondary and Title IV institution indicator"] == valid_title_iv) &
    (merged["Institutional category"].isin(valid_categories))
].copy()

# --- Define mappings of race categories ---
faculty_race_cols = {
    "Asian": "Asian total",
    "Black": "Black or African American total",
    "Hispanic": "Hispanic or Latino total",
    "White": "White total",
    "Two or more": "Two or more races total",
    "Native American": "American Indian or Alaska Native total",
    "Pacific Islander": "Native Hawaiian or Other Pacific Islander total"
}

student_race_cols = {
    "Asian": "Percent of total enrollment that are Asian",
    "Black": "Percent of total enrollment that are Black or African American",
    "Hispanic": "Percent of total enrollment that are Hispanic/Latino",
    "White": "Percent of total enrollment that are White",
    "Two or more": "Percent of total enrollment that are two or more races",
    "Native American": "Percent of total enrollment that are American Indian or Alaska Native",
    "Pacific Islander": "Percent of total enrollment that are Native Hawaiian or Other Pacific Islander"
}

# --- Calculate disparities (faculty % - student %) ---
filtered["faculty_total"] = filtered["Grand total"]

for race in faculty_race_cols:
    filtered[f"{race}_faculty_pct"] = (
        filtered[faculty_race_cols[race]] / filtered["faculty_total"]
    ) * 100
    filtered[f"{race}_student_pct"] = filtered[student_race_cols[race]]
    filtered[f"{race}_disparity"] = (
        filtered[f"{race}_faculty_pct"] - filtered[f"{race}_student_pct"]
    )

# --- Streamlit UI ---
st.subheader("🧮 Disparity Viewer")
selected_race = st.selectbox("Select a racial group to view disparities", list(faculty_race_cols.keys()))

# --- Display table ---
display_df = filtered[[
    "institution name_x",
    "year",
    f"{selected_race}_faculty_pct",
    f"{selected_race}_student_pct",
    f"{selected_race}_disparity"
]].rename(columns={
    "institution name_x": "Institution",
    f"{selected_race}_faculty_pct": "Faculty %",
    f"{selected_race}_student_pct": "Student %",
    f"{selected_race}_disparity": "Disparity"
})

st.dataframe(display_df.reset_index(drop=True), use_container_width=True)

st.markdown("""
#### ℹ️ Interpretation:
<<<<<<< HEAD
- **Ratio = 1.0** → Representation is equal.
- **< 1.0** → Underrepresented in faculty.
- **> 1.0** → Overrepresented in faculty.
""")

st.markdown("---")
st.header("📊 Advanced Analysis")

# --- Data prep for advanced analyses ---
faculty_pct_cols = [f"{race}_faculty_pct" for race in faculty_race_cols]
X = merged[faculty_pct_cols].fillna(0)
X_scaled = StandardScaler().fit_transform(X)
kmeans = KMeans(n_clusters=5, random_state=42)
clusters = kmeans.fit_predict(X_scaled)
merged["Cluster"] = clusters

# --- Correlation Matrix ---
st.subheader("📈 Correlation Between Faculty Race Percentages")
corr = merged[faculty_pct_cols].corr()
fig, ax = plt.subplots(figsize=(10, 6))
sns.heatmap(corr, annot=True, cmap='coolwarm', fmt=".2f", ax=ax)
st.pyplot(fig)
st.markdown("This heatmap shows how race representation metrics are correlated among faculty members across institutions.")

st.subheader("🔍 Average Faculty Diversity by Cluster")
cluster_means = merged.groupby("Cluster")[[f"{race}_faculty_pct" for race in faculty_race_cols]].mean()
st.dataframe(cluster_means.style.format("{:.2f}"))

# --- PCA ---
st.subheader("🧭 PCA of Faculty Representation")

# Run PCA
pca = PCA(n_components=2)
pca_result = pca.fit_transform(X_scaled)
pca_df = pd.DataFrame(pca_result, columns=["PC1", "PC2"])
pca_df["Institution"] = merged["institution name"]
pca_df["Cluster"] = merged["Cluster"]

# Interactive PCA plot
fig = px.scatter(
    pca_df,
    x="PC1",
    y="PC2",
    color=pca_df["Cluster"].astype(str),
    hover_name="Institution",
    title="PCA of Faculty Diversity by Institution Cluster",
    labels={"Cluster": "Cluster"},
    color_discrete_sequence=px.colors.qualitative.Set2
)
st.plotly_chart(fig, use_container_width=True)

st.markdown("PCA reduces faculty race data into two dimensions, showing groupings of institutions based on diversity composition. Clusters highlight similar diversity profiles.")

# --- UMAP ---
st.subheader("🌐 UMAP of Faculty Representation")

# Run UMAP
umap_model = umap.UMAP(n_neighbors=15, min_dist=0.1, random_state=42)
umap_result = umap_model.fit_transform(X_scaled)
umap_df = pd.DataFrame(umap_result, columns=["UMAP1", "UMAP2"])
umap_df["Institution"] = merged["institution name"]
umap_df["Cluster"] = merged["Cluster"]

# Interactive UMAP plot
fig = px.scatter(
    umap_df,
    x="UMAP1",
    y="UMAP2",
    color=umap_df["Cluster"].astype(str),
    hover_name="Institution",
    title="UMAP Projection of Faculty Race Composition",
    labels={"Cluster": "Cluster"},
    color_discrete_sequence=px.colors.qualitative.Set2
)
st.plotly_chart(fig, use_container_width=True)

st.markdown("UMAP reveals nuanced local relationships in the diversity data, preserving structure among institutions without text clutter.")

# --- Clustering ---
st.subheader("🧩 Clustering Institutions by Faculty Composition")
kmeans = KMeans(n_clusters=5, random_state=42)
clusters = kmeans.fit_predict(X_scaled)
merged["Cluster"] = clusters
pca_df["Cluster"] = clusters

fig, ax = plt.subplots(figsize=(10, 6))
sns.scatterplot(data=pca_df, x="PC1", y="PC2", hue="Cluster", palette="Set2", s=80)
st.pyplot(fig)
st.markdown("This KMeans clustering shows how institutions group based on similarities in their faculty diversity makeup.")
=======
- **Disparity = Faculty % − Student %**
- Positive values = Overrepresentation in faculty
- Negative values = Underrepresentation in faculty
""")

>>>>>>> 5f853f98
<|MERGE_RESOLUTION|>--- conflicted
+++ resolved
@@ -1,7 +1,4 @@
-<<<<<<< HEAD
-=======
 import pandas as pd
->>>>>>> 5f853f98
 import streamlit as st
 import seaborn as sns
 import matplotlib.pyplot as plt
@@ -11,19 +8,9 @@
 from sklearn.cluster import KMeans
 import plotly.express as px
 
-<<<<<<< HEAD
-# --- Page Setup ---
-st.set_page_config(page_title="Faculty Diversity Dashboard", layout="wide")
-st.title("🎓 Faculty vs. Student Diversity in U.S. Colleges")
-
-import pandas as pd
-import numpy as np
-import logging
-=======
 # --- App Config ---
 st.set_page_config(page_title="Diversity Disparity Dashboard", layout="wide")
 st.title("📊 Faculty vs. Student Racial Disparity in U.S. Colleges")
->>>>>>> 5f853f98
 
 # --- Google Sheets Loader ---
 def load_data_from_gsheet(sheet_id):
@@ -40,53 +27,12 @@
     student_df = load_data_from_gsheet(STUDENT_SHEET_ID)
 
 # --- Filter to Instructional Staff ---
-<<<<<<< HEAD
-faculty_filtered = staff_df[
-    staff_df["Occupation and full- and part-time status"] == "Instructional staff"
-].copy()
-faculty_filtered["total_faculty"] = faculty_filtered["Grand total"]
-
-# --- Race Columns ---
-faculty_race_cols = {
-    "Asian": "Asian total",
-    "Black": "Black or African American total",
-    "Hispanic": "Hispanic or Latino total",
-    "White": "White total",
-    "Two or more": "Two or more races total",
-    "Native American": "American Indian or Alaska Native total",
-    "Pacific Islander": "Native Hawaiian or Other Pacific Islander total"
-}
-
-student_race_cols = {
-    "Asian": "Percent of total enrollment that are Asian",
-    "Black": "Percent of total enrollment that are Black or African American",
-    "Hispanic": "Percent of total enrollment that are Hispanic/Latino",
-    "White": "Percent of total enrollment that are White",
-    "Two or more": "Percent of total enrollment that are two or more races",
-    "Native American": "Percent of total enrollment that are American Indian or Alaska Native",
-    "Pacific Islander": "Percent of total enrollment that are Native Hawaiian or Other Pacific Islander"
-}
-
-# --- Normalize faculty race counts to percentages ---
-for race, col in faculty_race_cols.items():
-    faculty_filtered[f"{race}_faculty_pct"] = (faculty_filtered[col] / faculty_filtered["total_faculty"]) * 100
-
-# --- Keep only necessary columns for merge ---
-faculty_subset = faculty_filtered[["unitid", "year"] + [f"{race}_faculty_pct" for race in faculty_race_cols]]
-
-# --- Prepare student data ---
-student_subset = student_df[["unitid", "institution name", "year", 
-                             "Postsecondary and Title IV institution indicator", 
-                             "Institutional category"] + list(student_race_cols.values())].copy()
-student_subset.rename(columns={v: f"{k}_student_pct" for k, v in student_race_cols.items()}, inplace=True)
-=======
 staff_df = staff_df[
     staff_df["Occupation and full- and part-time status"] == "Instructional staff"
 ].copy()
 
 # --- Merge on unitid and year ---
 merged = pd.merge(student_df, staff_df, on=["unitid", "year"], how="inner")
->>>>>>> 5f853f98
 
 # --- Filter to Title IV + target institutional categories ---
 valid_title_iv = "Title IV postsecondary institution"
@@ -96,13 +42,6 @@
     "Degree-granting, not primarily baccalaureate or above",
     "Degree-granting, graduate with no undergraduate degrees"
 ]
-<<<<<<< HEAD
-merged = merged[
-    (merged["Postsecondary and Title IV institution indicator"] == "Title IV postsecondary institution") &
-    (merged["Institutional category"].isin(valid_categories))
-]
-=======
->>>>>>> 5f853f98
 
 filtered = merged[
     (merged["Postsecondary and Title IV institution indicator"] == valid_title_iv) &
@@ -164,100 +103,7 @@
 
 st.markdown("""
 #### ℹ️ Interpretation:
-<<<<<<< HEAD
-- **Ratio = 1.0** → Representation is equal.
-- **< 1.0** → Underrepresented in faculty.
-- **> 1.0** → Overrepresented in faculty.
-""")
-
-st.markdown("---")
-st.header("📊 Advanced Analysis")
-
-# --- Data prep for advanced analyses ---
-faculty_pct_cols = [f"{race}_faculty_pct" for race in faculty_race_cols]
-X = merged[faculty_pct_cols].fillna(0)
-X_scaled = StandardScaler().fit_transform(X)
-kmeans = KMeans(n_clusters=5, random_state=42)
-clusters = kmeans.fit_predict(X_scaled)
-merged["Cluster"] = clusters
-
-# --- Correlation Matrix ---
-st.subheader("📈 Correlation Between Faculty Race Percentages")
-corr = merged[faculty_pct_cols].corr()
-fig, ax = plt.subplots(figsize=(10, 6))
-sns.heatmap(corr, annot=True, cmap='coolwarm', fmt=".2f", ax=ax)
-st.pyplot(fig)
-st.markdown("This heatmap shows how race representation metrics are correlated among faculty members across institutions.")
-
-st.subheader("🔍 Average Faculty Diversity by Cluster")
-cluster_means = merged.groupby("Cluster")[[f"{race}_faculty_pct" for race in faculty_race_cols]].mean()
-st.dataframe(cluster_means.style.format("{:.2f}"))
-
-# --- PCA ---
-st.subheader("🧭 PCA of Faculty Representation")
-
-# Run PCA
-pca = PCA(n_components=2)
-pca_result = pca.fit_transform(X_scaled)
-pca_df = pd.DataFrame(pca_result, columns=["PC1", "PC2"])
-pca_df["Institution"] = merged["institution name"]
-pca_df["Cluster"] = merged["Cluster"]
-
-# Interactive PCA plot
-fig = px.scatter(
-    pca_df,
-    x="PC1",
-    y="PC2",
-    color=pca_df["Cluster"].astype(str),
-    hover_name="Institution",
-    title="PCA of Faculty Diversity by Institution Cluster",
-    labels={"Cluster": "Cluster"},
-    color_discrete_sequence=px.colors.qualitative.Set2
-)
-st.plotly_chart(fig, use_container_width=True)
-
-st.markdown("PCA reduces faculty race data into two dimensions, showing groupings of institutions based on diversity composition. Clusters highlight similar diversity profiles.")
-
-# --- UMAP ---
-st.subheader("🌐 UMAP of Faculty Representation")
-
-# Run UMAP
-umap_model = umap.UMAP(n_neighbors=15, min_dist=0.1, random_state=42)
-umap_result = umap_model.fit_transform(X_scaled)
-umap_df = pd.DataFrame(umap_result, columns=["UMAP1", "UMAP2"])
-umap_df["Institution"] = merged["institution name"]
-umap_df["Cluster"] = merged["Cluster"]
-
-# Interactive UMAP plot
-fig = px.scatter(
-    umap_df,
-    x="UMAP1",
-    y="UMAP2",
-    color=umap_df["Cluster"].astype(str),
-    hover_name="Institution",
-    title="UMAP Projection of Faculty Race Composition",
-    labels={"Cluster": "Cluster"},
-    color_discrete_sequence=px.colors.qualitative.Set2
-)
-st.plotly_chart(fig, use_container_width=True)
-
-st.markdown("UMAP reveals nuanced local relationships in the diversity data, preserving structure among institutions without text clutter.")
-
-# --- Clustering ---
-st.subheader("🧩 Clustering Institutions by Faculty Composition")
-kmeans = KMeans(n_clusters=5, random_state=42)
-clusters = kmeans.fit_predict(X_scaled)
-merged["Cluster"] = clusters
-pca_df["Cluster"] = clusters
-
-fig, ax = plt.subplots(figsize=(10, 6))
-sns.scatterplot(data=pca_df, x="PC1", y="PC2", hue="Cluster", palette="Set2", s=80)
-st.pyplot(fig)
-st.markdown("This KMeans clustering shows how institutions group based on similarities in their faculty diversity makeup.")
-=======
 - **Disparity = Faculty % − Student %**
 - Positive values = Overrepresentation in faculty
 - Negative values = Underrepresentation in faculty
-""")
-
->>>>>>> 5f853f98
+""")